--- conflicted
+++ resolved
@@ -33,11 +33,7 @@
         // Retry on network errors or 5xx server errors
         return (
           axiosRetry.isNetworkOrIdempotentRequestError(error) ||
-<<<<<<< HEAD
-          (error.response?.status ?? 0) >= 500
-=======
-          (error.response && error.response.status >= 500)
->>>>>>> ecae3b34
+          !!(error.response && error.response.status >= 500)
         );
       },
     });
@@ -105,24 +101,10 @@
         }
         const originalRequest = error.config;
 
-<<<<<<< HEAD
-        // Skip token refresh for authentication endpoints (login, register, refresh)
-        // A 401 on these endpoints means invalid credentials, not an expired token
-        const isAuthEndpoint =
-          originalRequest?.url?.includes('/auth/mongodb/login/') ||
-          originalRequest?.url?.includes('/auth/mongodb/register/') ||
-          originalRequest?.url?.includes('/auth/mongodb/refresh/');
-
-        if (
-          error.response?.status === 401 &&
-          !originalRequest._retry &&
-          !isAuthEndpoint
-=======
         // Handle 401 (Unauthorized) and 403 (Forbidden) - both indicate auth issues
         if (
           (error.response?.status === 401 || error.response?.status === 403) &&
           !originalRequest._retry
->>>>>>> ecae3b34
         ) {
           if (this.isRefreshing) {
             // If already refreshing, queue the request
@@ -306,16 +288,6 @@
       // Server responded with error status
       const { status, data } = error.response;
 
-<<<<<<< HEAD
-      // Log full error details for debugging
-      console.log('❌ Error response details:', {
-        status,
-        data,
-        headers: error.response.headers,
-      });
-
-=======
->>>>>>> ecae3b34
       // Handle specific authentication errors
       if (status === 401) {
         return {
@@ -324,19 +296,6 @@
         };
       }
 
-<<<<<<< HEAD
-      // For 400 errors, show the actual error message from backend
-      if (status === 400) {
-        const errorMessage = data?.error || data?.detail || data?.message || 'Bad request';
-        console.log('❌ 400 Bad Request error:', errorMessage);
-        return {
-          error: errorMessage,
-          status,
-        };
-      }
-
-=======
->>>>>>> ecae3b34
       return {
         error:
           data?.error ||
@@ -347,11 +306,7 @@
       };
     } else if (error.request) {
       // Network error
-<<<<<<< HEAD
       let networkError: string = ERROR_MESSAGES.NETWORK;
-=======
-      let networkError = ERROR_MESSAGES.NETWORK;
->>>>>>> ecae3b34
 
       if (error.code === 'ECONNREFUSED') {
         networkError = 'Network error. Please check your connection.';
